# David Nidever's Python Utility Functions

This package has a bunch of small functions that I find useful while working in python.
<<<<<<< HEAD
Currently they are all in single package and module called "dlnpyutils".
=======
Most of the functions are in a module called "dlnpyutilts".
>>>>>>> 62f1db2d

# Installation

Until I get this in pypi the best way is the usual git clone and setup install:

```
git clone https://github.com/dnidever/dlnpyutils.git
cd dlnpyutils
python setupy.py install
```

# Using the package

To import all of the package functions into the namespace do:
```python
from dlnpyutils.dlnpyutils import *
```

# Some of the functions

 dlnpyutils:
 - mad: median absolute deviation of array
 - minmax: minimum and maximum of an array
 - stat: many useful statistics of an array
 - strlen: number of characters in a string array or list
 - strip: strip whitespace from string array or list
 - strjoin: combine string arrays or scalars
 - strsplit: split string arrays
 - pathjoin: join two pathname components
 - first_el: return the first element of an array or list
 - grep: grep on a string array
 - readlines: read a file into a string array
 - writelines: write a string array to a file
 - remove_indices: remove certain indices from an array
 - numlines: return the number of lines in a file
 - basiclogger: return a basic logger to the screen and optionally a file
 - remove: delete multiple files and allow for non-existence
 - lt: takes the lesser of x or limit
 - gt: takes the greater of x or limit
 - limit: require x to be within upper and lower limits
 - gaussian: return Gaussian plus constant
 - gaussfit: fit a 1-D Gaussian to X/Y data
 - poly: evaluate a polynomial function of a variable
 - slope: derivative or slope of an array

 job_daemon:
 This is a simple batch job manager.<|MERGE_RESOLUTION|>--- conflicted
+++ resolved
@@ -1,11 +1,7 @@
 # David Nidever's Python Utility Functions
 
 This package has a bunch of small functions that I find useful while working in python.
-<<<<<<< HEAD
-Currently they are all in single package and module called "dlnpyutils".
-=======
-Most of the functions are in a module called "dlnpyutilts".
->>>>>>> 62f1db2d
+Most of the functions are in a module called "dlnpyutils".
 
 # Installation
 
