__all__ = ["utils", "coords", "bindata", "job_daemon", "gaps", "astro", "plotting", "db",
           "spec","ladfit","robust","minpack","least_squares","trf","galaxy_model","lsqr",
<<<<<<< HEAD
           "mmm","thumbnail","slurm","distribution"]
=======
           "mmm","thumbnail","slurm","resample","decompose"]
>>>>>>> f0827b08
__version__ = '1.0.61'<|MERGE_RESOLUTION|>--- conflicted
+++ resolved
@@ -1,8 +1,4 @@
 __all__ = ["utils", "coords", "bindata", "job_daemon", "gaps", "astro", "plotting", "db",
            "spec","ladfit","robust","minpack","least_squares","trf","galaxy_model","lsqr",
-<<<<<<< HEAD
-           "mmm","thumbnail","slurm","distribution"]
-=======
-           "mmm","thumbnail","slurm","resample","decompose"]
->>>>>>> f0827b08
+           "mmm","thumbnail","slurm","resample","decompose","distribution"]
 __version__ = '1.0.61'